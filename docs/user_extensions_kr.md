--- conflicted
+++ resolved
@@ -6,11 +6,7 @@
 
 ## 개발 환경 설정
 
-<<<<<<< HEAD
 우선, [Go](https://go.dev) 모듈을 초기화하고 필요한 의존성을 설치합니다.
-=======
-먼저, [Go](https://go.dev) 모듈을 초기화하고 필요한 의존성을 다운로드합니다:
->>>>>>> 08d074ea
 
 ```shell
 go get github.com/siyul-park/uniflow
@@ -42,7 +38,6 @@
 
 8000번 포트를 통해 http 요청을 넣으면, 프록시가 주어진 urls 중 하나를 선택하여 자동적으로 데이터를 처리하게 됩니다. 이제 이 proxy 노드를 만들면 됩니다.
 
-<<<<<<< HEAD
 ## 새로운 노드 작성
 
 노드가 만들어지려면 크게 **구조 및 유형 정의 -> 동작 함수 정의 -> 생성 함수 정의** 의 3가지 과정을 거치게 됩니다.
@@ -52,11 +47,6 @@
 ### 노드 명세 정의
 
 노드 명세는 `spec.Spec` 인터페이스에 맞춰 구성을 갖춰야 합니다. 아래의 항목이 필요합니다.
-=======
-### 노드 명세 정의
-
-노드 명세는 `spec.Spec` 인터페이스를 구현하며, `spec.Meta`를 사용하여 정의할 수 있습니다:
->>>>>>> 08d074ea
 
 ```go
 ID uuid.UUID // UUID 형식의 고유 식별자입니다.
@@ -76,15 +66,9 @@
 }
 ```
 
-<<<<<<< HEAD
 #### 추가 필드 받기
 
 만약 추가로 받을 값이 필요하다면, 필수 항목을 제외하고 추가적인 항목을 작성하면 됩니다. 프록시 기능을 만들기 위해 URL 정보가 필요하다고 가정하면, 아래와 같이 URLS 필드를 선언하면 됩니다.
-=======
-### 노드 구현
-
-실제로 동작할 노드를 구현합니다. 기본 템플릿으로 제공되는 `OneToOneNode`를 사용하여 입력 패킷을 수신하고 처리한 후 출력 패킷을 전송합니다:
->>>>>>> 08d074ea
 
 ```go
 type ProxyNodeSpec struct {
@@ -141,13 +125,7 @@
 }
 ```
 
-<<<<<<< HEAD
 앞서 사용했던 예시를 계속 구현해봅시다. 프록시 기능을 만드려면 받은 패킷을 정해진 순서에 맞춰 URL을 바꾸어 서버에 요청할 수 있는 구조가 필요합니다. 이 때 들어오는 패킷은 서버에 직접적으로 리소스를 요청하는 구조이므로, 패킷 데이터만 가져다 직접 요청하고 응답값을 받는 형식으로 만들어야 합니다.
-=======
-### 노드 테스트
-
-노드가 의도한 대로 작동하는지 확인하기 위해 테스트를 작성합니다. 입력 패킷을 `in` 포트로 전송하고, 출력 패킷이 `contents`를 포함하는지 확인합니다:
->>>>>>> 08d074ea
 
 ```go
 func (n *ProxyNode) action(proc *process.Process, inPck *packet.Packet) (*packet.Packet, *packet.Packet) {
@@ -375,11 +353,7 @@
 
 ### 지속 실행
 
-<<<<<<< HEAD
 런타임 환경을 지속적으로 유지하면 외부 요청에 즉각적으로 대응할 수 있습니다. 각 런타임 환경은 독립적인 컨테이너에서 실행되며, 지속적인 워크플로우 실행이 필요한 시나리오에 적합합니다.
-=======
-외부 요청에 신속하게 대응하기 위해 런타임 환경을 지속적으로 유지합니다. 각 런타임 환경은 독립적인 컨테이너에서 실행되며, 지속적인 워크플로우 실행이 필요한 시나리오에 적합합니다:
->>>>>>> 08d074ea
 
 ```go
 func main() {
@@ -433,11 +407,7 @@
 })
 defer r.Close()
 
-<<<<<<< HEAD
 r.Load(ctx) // 모든 리소스 로드
-=======
-r.Load(ctx) // 모든 워크플로우 로드
->>>>>>> 08d074ea
 
 symbols, _ := r.Load(ctx, &spec.Meta{
   Name: "main",
