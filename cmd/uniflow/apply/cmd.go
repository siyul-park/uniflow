package apply

import (
<<<<<<< HEAD
	"fmt"
	"io"
=======
>>>>>>> 9e8b5473
	"io/fs"

	"github.com/oklog/ulid/v2"
	"github.com/samber/lo"
	"github.com/siyul-park/uniflow/cmd/flag"
	"github.com/siyul-park/uniflow/cmd/printer"
	"github.com/siyul-park/uniflow/cmd/resource"
	"github.com/siyul-park/uniflow/pkg/database"
	"github.com/siyul-park/uniflow/pkg/scheme"
	"github.com/siyul-park/uniflow/pkg/storage"
	"github.com/spf13/cobra"
)

type (
	Config struct {
		Scheme   *scheme.Scheme
		Database database.Database
		FS       fs.FS
	}
)

var (
	SpecTableColumnDefinitions = []printer.TableColumnDefinition{
		{
			Name:   "id",
			Format: "$.id",
		},
		{
			Name:   "kind",
			Format: "$.kind",
		},
		{
			Name:   "name",
			Format: "$.name",
		},
		{
			Name:   "namespace",
			Format: "$.namespace",
		},
		{
			Name:   "links",
			Format: "$.links",
		},
	}
)

func NewCmd(config Config) *cobra.Command {
	sc := config.Scheme
	db := config.Database
	fsys := config.FS

	cmd := &cobra.Command{
		Use:   "apply",
		Short: "Apply a configuration to a resource by file name",
		RunE: func(cmd *cobra.Command, _ []string) error {
			ctx := cmd.Context()

			ns, err := cmd.Flags().GetString(FlagNamespace)
			if err != nil {
				return err
			}
			fl, err := cmd.Flags().GetString(FlagFile)
			if err != nil {
				return err
			}

			st, err := storage.New(ctx, storage.Config{
				Scheme:   sc,
				Database: db,
			})
			if err != nil {
				return err
			}

			b := resource.NewBuilder().
				Scheme(sc).
				Namespace(ns).
				FS(fsys).
				Filename(fl)

			specs, err := b.Build()
			if err != nil {
				return err
			}

			for _, spec := range specs {
				if spec.GetID() == (ulid.ULID{}) {
					if spec.GetName() != "" {
						filter := storage.Where[string](scheme.KeyName).EQ(spec.GetName()).And(storage.Where[string](scheme.KeyNamespace).EQ(spec.GetNamespace()))
						if exist, err := st.FindOne(ctx, filter); err != nil {
							return err
						} else if exist != nil {
							spec.SetID(exist.GetID())
						}
					} else {
						spec.SetID(ulid.Make())
					}
				}
			}

			var ids []ulid.ULID
			for _, spec := range specs {
				ids = append(ids, spec.GetID())
			}

			exists, err := st.FindMany(ctx, storage.Where[ulid.ULID](scheme.KeyID).IN(ids...), &database.FindOptions{
				Limit: lo.ToPtr[int](len(ids)),
			})
			if err != nil {
				return err
			}
			existsIds := make(map[ulid.ULID]struct{}, len(exists))
			for _, spec := range exists {
				existsIds[spec.GetID()] = struct{}{}
			}

			var inserted []scheme.Spec
			var updated []scheme.Spec
			for _, spec := range specs {
				if _, ok := existsIds[spec.GetID()]; ok {
					updated = append(updated, spec)
				} else {
					inserted = append(inserted, spec)
				}
			}

			if _, err := st.InsertMany(ctx, inserted); err != nil {
				return err
			}
			if _, err := st.UpdateMany(ctx, updated); err != nil {
				return err
			}

			tablePrinter, err := printer.NewTable(SpecTableColumnDefinitions)
			if err != nil {
				return err
			}

			table, err := tablePrinter.Print(specs)
			if err != nil {
				return err
			}
			if _, err := fmt.Fprint(cmd.OutOrStdout(), table); err != nil {
				return err
			}

			return nil
		},
	}

	cmd.PersistentFlags().StringP(FlagNamespace, flag.ToShorthand(FlagNamespace), "", "uniflow namespace")
	cmd.PersistentFlags().StringP(FlagFile, flag.ToShorthand(FlagFile), "", "configuration file name")

	return cmd
}<|MERGE_RESOLUTION|>--- conflicted
+++ resolved
@@ -1,11 +1,7 @@
 package apply
 
 import (
-<<<<<<< HEAD
 	"fmt"
-	"io"
-=======
->>>>>>> 9e8b5473
 	"io/fs"
 
 	"github.com/oklog/ulid/v2"
